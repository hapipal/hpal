--- conflicted
+++ resolved
@@ -10,13 +10,8 @@
     "hpal": "./bin/hpal"
   },
   "scripts": {
-<<<<<<< HEAD
-    "test": "lab -a @hapi/code -t 100 -I 'FinalizationRegistry,WeakRef' -L test/*.js",
-    "coveralls": "lab -r lcov test/*.js | coveralls"
-=======
     "test": "lab -a @hapi/code -t 100 -L -I \"FinalizationRegistry,WeakRef\" test/index.js test/print.js",
     "coveralls": "lab -r lcov -I \"FinalizationRegistry,WeakRef\" test/index.js test/print.js | coveralls"
->>>>>>> dae9481c
   },
   "repository": {
     "type": "git",
