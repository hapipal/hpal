'use strict';

const Os = require('os');
const Path = require('path');
const ChildProcess = require('child_process');
const Helpers = require('../helpers');
const DisplayError = require('../display-error');

const internals = {};

const PAL_REPO = 'https://github.com/hapipal/boilerplate.git';
const PAL_BRANCH = 'pal';

module.exports = async (cwd, dir, ctx) => {

    await internals.ensureGitAndNpm(ctx);

    try {
        await Helpers.exec(`git clone --depth=1 --origin=pal --branch=${PAL_BRANCH} ${PAL_REPO} "${dir}"`, { cwd });
    }
    catch (err) {
        if (~err.message.indexOf('already exists and is not an empty directory')) {
            throw new DisplayError(ctx.colors.red('There\'s already a directory there with some stuff in it– try choosing a new place to create your project.'));
        }

        if (~err.message.indexOf('Could not resolve host')) {
            throw new DisplayError(ctx.colors.red('Couldn\'t create a new project. It seems you may be offline– ensure you have a connection then try again.'));
        }

        throw err;
    }

    await Helpers.exec('git checkout --orphan master', { cwd: dir });

    try {
        await Helpers.exec('git fetch pal --tags', { cwd: dir });
    }
    catch (ignoreErr) {
        const cmd = ctx.colors.grey('git fetch pal --tags');

        ctx.options.err.write(
            ctx.colors.yellow(
                'Just so you know, we weren\'t able to fetch pal flavors for you. ' +
                `Try running ${cmd} yourself at a later time.`
            ) + '\n'
        );
    }

    let pkg = await Helpers.readFile(Path.join(dir, 'package.json'));

    pkg = JSON.parse(pkg);
    delete pkg.name;
    delete pkg.version;

    const stringifiedPkg = JSON.stringify(pkg);

    await Promise.all([
        Helpers.writeFile(Path.join(dir, 'package.json'), `${stringifiedPkg}${Os.EOL}`),
        Helpers.writeFile(Path.join(dir, 'README.md'), '')
    ]);

    try {
        await internals.npmInit(dir, ctx);
    }
    catch (ignoreErr) {
        ctx.options.err.write(
            ctx.colors.yellow(
                'Bailed on `npm init`, but continuing to setup your project with an incomplete package.json file.'
            ) + '\n'
        );
    }

    let finalPkg = await Helpers.readFile(Path.join(dir, 'package.json'));

    finalPkg = JSON.parse(finalPkg);

    const order = [
        'name',
        'version',
        'description',
        'author',
        'license',
        'main',
        'directories'
    ];

    const cmp = (x, y) => {

        const xScore = order.indexOf(x) === -1 ? order.length : order.indexOf(x);
        const yScore = order.indexOf(y) === -1 ? order.length : order.indexOf(y);
        return xScore - yScore;
    };

<<<<<<< HEAD
    finalPkg = internals.sortObject(finalPkg, cmp);
    finalPkg.dependencies = internals.sortObject(finalPkg.dependencies);
    finalPkg.devDependencies = internals.sortObject(finalPkg.devDependencies);
    const finalPkgStringified = JSON.stringify(finalPkg, null, 2);
=======
    const finalPkgStringified = StableStringify(finalPkg, { cmp, space: 2 });
    const projectName = finalPkg.name || Path.basename(dir);
>>>>>>> 490a6d1e

    await Promise.all([
        Helpers.writeFile(Path.join(dir, 'package.json'), `${finalPkgStringified}${Os.EOL}`),
        Helpers.writeFile(Path.join(dir, 'README.md'), `# ${projectName}${Os.EOL}`)
    ]);

    await Helpers.exec('git add package.json README.md', { cwd: dir });
};

// TODO Give credit
// bic'd from here: https://github.com/domenic/sorted-object/blob/master/lib/sorted-object.js
// slightly tweaked and stylized per hapi linting, changed to accept a custom sorting function
internals.sortObject = (input, fn) => {

    return Object.keys(input).sort(fn)
        .reduce((output, key) => {

            output[key] = input[key];
            return output;
        }, {});
};

internals.ensureGitAndNpm = async ({ colors }) => {

    try {
        await Promise.all([
            Helpers.exec('git --version'),
            Helpers.exec('npm --version')
        ]);
    }
    catch (err) {
        throw new DisplayError(colors.red(`To use this command you must have git and npm installed and in your PATH: ${err.message}`));
    }
};

internals.npmInit = (cwd, ctx) => {

    return new Promise((resolve, reject) => {

        // There is no way to cover this on a single platform
        /* $lab:coverage:off$ */
        const npmCmd = process.platform === 'win32' ? 'npm.cmd' : 'npm';
        /* $lab:coverage:on$ */

        const subproc = ChildProcess.spawn(npmCmd, ['init'], { cwd });

        subproc.stdout.pipe(ctx.options.out, { end: false });
        ctx.options.in.pipe(subproc.stdin);
        subproc.stderr.pipe(ctx.options.err, { end: false });

        subproc.stdout.on('data', (data) => {

            data = data.toString();

            if (~data.toLowerCase().indexOf('is this ok?')) {
                ctx.options.in.once('data', () => subproc.stdin.end());
            }
        });

        subproc.once('close', (code) => {

            if (code !== 0) {
                return reject(new Error(`Failed with code: ${code}`));
            }

            return resolve();
        });
    });
};<|MERGE_RESOLUTION|>--- conflicted
+++ resolved
@@ -91,15 +91,12 @@
         return xScore - yScore;
     };
 
-<<<<<<< HEAD
     finalPkg = internals.sortObject(finalPkg, cmp);
     finalPkg.dependencies = internals.sortObject(finalPkg.dependencies);
     finalPkg.devDependencies = internals.sortObject(finalPkg.devDependencies);
+
     const finalPkgStringified = JSON.stringify(finalPkg, null, 2);
-=======
-    const finalPkgStringified = StableStringify(finalPkg, { cmp, space: 2 });
     const projectName = finalPkg.name || Path.basename(dir);
->>>>>>> 490a6d1e
 
     await Promise.all([
         Helpers.writeFile(Path.join(dir, 'package.json'), `${finalPkgStringified}${Os.EOL}`),
