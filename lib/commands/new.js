--- conflicted
+++ resolved
@@ -119,10 +119,6 @@
 
     return new Promise((resolve, reject) => {
 
-<<<<<<< HEAD
-        // Node does not support PATHEXT on Windows
-=======
->>>>>>> 1b2399cd
         const npmCmd = process.platform === 'win32' ? 'npm.cmd' : 'npm';
         const subproc = ChildProcess.spawn(npmCmd, ['init'], { cwd });
 
