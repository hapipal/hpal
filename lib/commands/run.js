--- conflicted
+++ resolved
@@ -46,27 +46,17 @@
                 ctx.output(commandList.map((command) => ctx.colors.bold(`  hpal run ${command.name}\n`) + (command.description ? `    • ${command.description}\n` : '')).join(''));
             }
 
-<<<<<<< HEAD
             return;
         }
-=======
-            const pluginName = cmd.split(':')[0];
-            const rawCommandName = cmd.slice(pluginName.length + 1) || 'default';
-            const commandName = internals.camelize(rawCommandName);
-            const commandInfo = internals.normalizeCommand(
-                internals.getCommand(server, commandName, pluginName) ||
-                internals.getCommand(server, commandName, `hpal-${pluginName}`) ||
-                internals.getCommand(server, rawCommandName, pluginName) ||
-                internals.getCommand(server, rawCommandName, `hpal-${pluginName}`)
-            );
->>>>>>> b9ea5f20
 
         const pluginName = cmd.split(':')[0];
         const rawCommandName = cmd.slice(pluginName.length + 1) || 'default';
         const commandName = internals.camelize(rawCommandName);
         const commandInfo = internals.normalizeCommand(
             internals.getCommand(server, commandName, pluginName) ||
-            internals.getCommand(server, commandName, `hpal-${pluginName}`)
+            internals.getCommand(server, commandName, `hpal-${pluginName}`) ||
+            internals.getCommand(server, rawCommandName, pluginName) ||
+            internals.getCommand(server, rawCommandName, `hpal-${pluginName}`)
         );
 
         if (!commandInfo || typeof commandInfo.command !== 'function') {
